from dotenv import load_dotenv
from flask import Flask, jsonify, make_response, Response, request
# from flask_cors import CORS

from flight_price_tracker.models import flight_model
from flight_price_tracker.models.price_model import PriceModel
from flight_price_tracker.models.login_model import User, db

from flight_price_tracker.utils.sql_utils import check_database_connection, check_table_exists
from flight_price_tracker.utils.password_utils import verify_password, generate_salt, hash_password

# ------- Flight API ---------
from flight_price_tracker.models.flight_model import FlightModel


# Load environment variables from .env file
load_dotenv()

app = Flask(__name__)
app.config['SQLALCHEMY_DATABASE_URI'] = 'sqlite:///users.db'
db.init_app(app)

<<<<<<< HEAD
# Initialize the FlightModel
flight_model = FlightModel()
=======
@app.route('/api/health', methods=['GET'])
def healthcheck() -> Response:
    """
    Health check route to verify the service is running.

    Returns:
        JSON response indicating the health status of the service.
    """
    app.logger.info('Health check')
    return make_response(jsonify({'status': 'healthy'}), 200)

@app.route('/api/db-check', methods=['GET'])
def db_check() -> Response:
    """
    Route to check if the database connection and meals table are functional.

    Returns:
        JSON response indicating the database health status.
    Raises:
        404 error if there is an issue with the database.
    """
    try:
        app.logger.info("Checking database connection...")
        check_database_connection()
        app.logger.info("Database connection is OK.")
        app.logger.info("Checking if users table exists...")
        check_table_exists("users")
        #need to do create a flight table and check if flight table is healthy
        app.logger.info("users table exists.")
        return make_response(jsonify({'database_status': 'healthy'}), 200)
    except Exception as e:
        return make_response(jsonify({'error': str(e)}), 404)

>>>>>>> c3c6adb8

@app.route('/create-account', methods=['POST'])
def create_account():
    """
    Create a new user account.
    
    Request JSON:
    {
        "username": "example_user",
        "password": "secure_password"
    }
    
    Returns:
        JSON response with success status
    """
    data = request.json
    username = data.get('username')
    password = data.get('password')
    
    # Validate input
    if not username or not password:
        return jsonify({"error": "Username and password are required"}), 400
    
    # Check if username already exists
    existing_user = User.query.filter_by(username=username).first()
    if existing_user:
        return jsonify({"error": "Username already exists"}), 409
    
    # Create user
    try:
        User.create_user(username, password)
        return jsonify({"message": "Account created successfully"}), 201
    except Exception as e:
        return jsonify({"error": str(e)}), 500

@app.route('/login', methods=['POST'])
def login():
    """
    Authenticate user login.
    
    Request JSON:
    {
        "username": "example_user",
        "password": "secure_password"
    }
    
    Returns:
        JSON response with login status
    """
    data = request.json
    username = data.get('username')
    password = data.get('password')
    
    # Validate input
    if not username or not password:
        return jsonify({"error": "Username and password are required"}), 400
    
    # Find user
    user = User.query.filter_by(username=username).first()
    if not user:
        return jsonify({"error": "Invalid username or password"}), 401
    
    # Verify password
    if verify_password(user.hashed_password, user.salt, password):
        return jsonify({"message": "Login successful"}), 200
    else:
        return jsonify({"error": "Invalid username or password"}), 401

@app.route('/update-password', methods=['PUT'])
def update_password():
    """
    Update user's password.
    
    Request JSON:
    {
        "username": "example_user",
        "current_password": "old_password",
        "new_password": "new_secure_password"
    }
    
    Returns:
        JSON response with update status
    """
    data = request.json
    username = data.get('username')
    current_password = data.get('current_password')
    new_password = data.get('new_password')
    
    # Validate input
    if not all([username, current_password, new_password]):
        return jsonify({"error": "All fields are required"}), 400
    
    # Find user
    user = User.query.filter_by(username=username).first()
    if not user:
        return jsonify({"error": "User not found"}), 404
    
    # Verify current password
    if not verify_password(user.hashed_password, user.salt, current_password):
        return jsonify({"error": "Current password is incorrect"}), 401
    
    # Update password
    try:
        new_salt = generate_salt()
        new_hashed_password = hash_password(new_password, new_salt)
        
        user.salt = new_salt
        user.hashed_password = new_hashed_password
        db.session.commit()
        
        return jsonify({"message": "Password updated successfully"}), 200
    except Exception as e:
        db.session.rollback()
        return jsonify({"error": str(e)}), 500

@app.route('/health', methods=['GET'])
def health_check():
    """
    Health Check Route to verify that the app is running.
    
    Returns:
        JSON response indicating the status of the application.
    """
    app.logger.info("Health check requested")
    return jsonify({'status': 'success', 'message': 'App is running'}), 200

@app.route('/api/flights/search', methods=['POST'])
def search_flights():
    """
    Search for flights based on user input and store unique flights.
    
    Expected JSON Input:
        - origin (str): Origin IATA code
        - destination (str): Destination IATA code
        - departureDate (str): Departure date (YYYY-MM-DD)
        - returnDate (str, optional): Return date (YYYY-MM-DD)
        - adults (int, optional): Number of adults (default: 1)
    
    Returns:
        JSON response with flight details.
    """
    data = request.get_json()
    origin = data.get('origin')
    destination = data.get('destination')
    departure_date = data.get('departureDate')
    return_date = data.get('returnDate')
    adults = data.get('adults', 1)
    try:
        if not all([origin, destination, departure_date]):
            app.logger.warning("Missing required fields in flight search request")
            return jsonify({'error': 'origin, destination, and departureDate are required'}), 400

        flights = flight_model.search_flights(origin, destination, departure_date, return_date, adults)
        return jsonify({'status': 'success', 'flights': flights}), 200

    except Exception as e:
        app.logger.error(f"Error during flight search: {e}")
        return jsonify({'error': 'Internal server error'}), 500

@app.route('/api/flights', methods=['GET'])
def get_all_flights():
    """
    Retrieve all stored flight data from memory.
    
    Returns:
        JSON response with flight details.
    """
    flights = flight_model.get_flights()
    return jsonify({'status': 'success', 'flights': flights}), 200

@app.route('/api/flights/clear', methods=['POST'])
def clear_flights():
    """
    Clear all stored flight data from memory.
    
    Returns:
        JSON response confirming the operation.
    """
    flight_model.clear_flights()
    return jsonify({'status': 'success', 'message': 'All flights have been cleared'}), 200

@app.route('/api/flights/airline/<airline_code>', methods=['GET'])
def get_flights_by_airline(airline_code):
    """
    Retrieve flights from a specific airline.
    
    Args:
        airline_code (str): IATA code of the airline.
    
    Returns:
        JSON response with filtered flight details.
    """
    app.logger.info(f"Retrieving flights for airline: {airline_code}")
    filtered_flights = [
        flight for flight in flight_model.get_flights()
        if flight['airline'] == airline_code.upper()
    ]
    return jsonify({'status': 'success', 'flights': filtered_flights}), 200

@app.route('/api/flights/price', methods=['GET'])
def get_flights_by_price():
    """
    Retrieve flights within a specific price range.
    
    Query Parameters:
        - min (float): Minimum price
        - max (float): Maximum price
    
    Returns:
        JSON response with filtered flight details.
    """
    min_price = request.args.get('min', type=float)
    max_price = request.args.get('max', type=float)
    
    app.logger.info(f"Retrieving flights with price between {min_price} and {max_price}")
    
    if min_price is None or max_price is None:
        app.logger.warning("Missing min or max price parameters")
        return jsonify({'error': 'min and max price parameters are required'}), 400
    
    filtered_flights = [
        flight for flight in flight_model.get_flights()
        if min_price <= float(flight['price'].split()[0]) <= max_price
    ]
    return jsonify({'status': 'success', 'flights': filtered_flights}), 200

@app.route('/api/flights/origin/<origin_code>', methods=['GET'])
def get_flights_by_origin(origin_code):
    """
    Retrieve flights departing from a specific origin.
    
    Args:
        origin_code (str): IATA code of the origin airport.
    
    Returns:
        JSON response with filtered flight details.
    """
    app.logger.info(f"Retrieving flights from origin: {origin_code}")
    filtered_flights = [
        flight for flight in flight_model.get_flights()
        if flight['origin'] == origin_code.upper()
    ]
    return jsonify({'status': 'success', 'flights': filtered_flights}), 200

# Initialize database
with app.app_context():
    db.create_all()

if __name__ == '__main__':
    app.run(debug=True)<|MERGE_RESOLUTION|>--- conflicted
+++ resolved
@@ -20,10 +20,9 @@
 app.config['SQLALCHEMY_DATABASE_URI'] = 'sqlite:///users.db'
 db.init_app(app)
 
-<<<<<<< HEAD
 # Initialize the FlightModel
 flight_model = FlightModel()
-=======
+
 @app.route('/api/health', methods=['GET'])
 def healthcheck() -> Response:
     """
@@ -57,7 +56,6 @@
     except Exception as e:
         return make_response(jsonify({'error': str(e)}), 404)
 
->>>>>>> c3c6adb8
 
 @app.route('/create-account', methods=['POST'])
 def create_account():
@@ -173,17 +171,6 @@
         db.session.rollback()
         return jsonify({"error": str(e)}), 500
 
-@app.route('/health', methods=['GET'])
-def health_check():
-    """
-    Health Check Route to verify that the app is running.
-    
-    Returns:
-        JSON response indicating the status of the application.
-    """
-    app.logger.info("Health check requested")
-    return jsonify({'status': 'success', 'message': 'App is running'}), 200
-
 @app.route('/api/flights/search', methods=['POST'])
 def search_flights():
     """
